--- conflicted
+++ resolved
@@ -8,15 +8,6 @@
 from . import builder_utils
 
 __all__ = [
-<<<<<<< HEAD
-    "EnergyModel",
-    "ForceOutput",
-    "RescaleEnergyEtc",
-    "PerSpeciesRescale",
-    "uniform_initialize_FCs",
-    "initialize_from_state",
-    "model_from_config",
-=======
     EnergyModel,
     ForceOutput,
     PartialForceOutput,
@@ -26,5 +17,4 @@
     initialize_from_state,
     model_from_config,
     builder_utils,
->>>>>>> d60647ee
 ]