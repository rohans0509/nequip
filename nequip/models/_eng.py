--- conflicted
+++ resolved
@@ -6,12 +6,8 @@
     AtomwiseLinear,
     AtomwiseReduce,
     GradientOutput,
-<<<<<<< HEAD
-    ConvNet,
     PerSpeciesShift,
-=======
     ConvNetLayer,
->>>>>>> be7bf0bc
 )
 from nequip.nn.embedding import (
     OneHotAtomEncoding,
