import logging

from nequip.data import AtomicDataDict
from nequip.nn import (
    SequentialGraphNetwork,
    AtomwiseLinear,
    AtomwiseReduce,
    PerSpeciesShift,
    GradientOutput,
<<<<<<< HEAD
    ConvNet,
=======
    PerSpeciesShift,
    ConvNetLayer,
>>>>>>> a2085746
)
from nequip.nn.embedding import (
    OneHotAtomEncoding,
    RadialBasisEdgeEncoding,
    SphericalHarmonicEdgeAttrs,
)
from nequip.nn.radial_basis import BesselBasis
from nequip.nn.cutoffs import PolynomialCutoff
from nequip.utils import instantiate


def EnergyModel(**shared_params):
    """
    The model that predicts total energy.

    Example input for each class
      - OneHotAtomEncoding {'allowed_species': array([1, 6, 8]), 'num_species': None, 'set_features': True}
      - SphericalHarmonicEdgeAttrs {'set_node_features': False, 'l_max': 1}
      - RadialBasisEdgeEncoding {'basis': BesselBasis(), 'cutoff': PolynomialCutoff()}
      - AtomwiseLinear {'field': 'node_features', 'out_field': None, 'irreps_out': '1x0e'}
      - ConvNet {'convolution': <class 'nequip.nn._interaction_block.InteractionBlock'>, 'num_layers': 2,
        'resnet': False, 'nonlinearity_type': 'norm', 'nonlinearity_kwargs': {},
        'feature_irreps_hidden': '16x0o + 16x0e + 16x1o + 16x1e + 16x2o + 16x2e',}
      - AtomwiseLinear
        {'field': 'node_features', 'out_field': None, 'irreps_out': '1x0e'}
    """

    logging.debug("Start building the network model")

    # select the parameters needed for BesselBasis
    # TODO: mark instantiate as ignored for debugger>
    basis, _ = instantiate(
        cls_name=BesselBasis,
        prefix="BesselBasis",
        all_args=shared_params,
    )
    cutoff, _ = instantiate(
        cls_name=PolynomialCutoff,
        prefix="PolynomialCutoff",
        all_args=shared_params,
    )

    return SequentialGraphNetwork.from_parameters(
        shared_params=shared_params,
        layers={
            # -- Encode --
            "one_hot": OneHotAtomEncoding,
            "spharm_edges": SphericalHarmonicEdgeAttrs,
            "radial_basis": (
                RadialBasisEdgeEncoding,
                dict(
                    basis=basis,
                    cutoff=cutoff,
                ),
            ),
            # -- Embed features --
            "feature_embedding": AtomwiseLinear,
            # -- ConvNet --
            "convnet": ConvNet,
            # TODO: the next linear throws out all L > 0, don't create them in the last layer of convnet
            # -- output block --
            "conv_to_output_hidden": AtomwiseLinear,
            "output_hidden_to_scalar": (
                AtomwiseLinear,
                dict(irreps_out="1x0e", out_field="atomic_energy"),
            ),
            "total_energy_sum": (
                AtomwiseReduce,
                dict(
                    reduce="sum",
                    field="atomic_energy",
                    out_field="raw_total_energy",
                ),
            ),
<<<<<<< HEAD
            "per_specie_energy_shift": (
=======
            "energy_shift": (
>>>>>>> a2085746
                PerSpeciesShift,
                dict(
                    field="raw_total_energy",
                    out_field=AtomicDataDict.TOTAL_ENERGY_KEY,
                ),
            ),
        },
    )


def ForceModel(energy_model):

    return GradientOutput(
        func=energy_model,
        of=AtomicDataDict.TOTAL_ENERGY_KEY,
        wrt=AtomicDataDict.POSITIONS_KEY,
        out_field=AtomicDataDict.FORCE_KEY,
        irreps_in={
            AtomicDataDict.TOTAL_ENERGY_KEY: "1x0e",
            AtomicDataDict.POSITIONS_KEY: "1x1o",
        },
        sign=-1,  # force is the negative gradient
    )<|MERGE_RESOLUTION|>--- conflicted
+++ resolved
@@ -7,12 +7,8 @@
     AtomwiseReduce,
     PerSpeciesShift,
     GradientOutput,
-<<<<<<< HEAD
-    ConvNet,
-=======
     PerSpeciesShift,
     ConvNetLayer,
->>>>>>> a2085746
 )
 from nequip.nn.embedding import (
     OneHotAtomEncoding,
@@ -87,11 +83,7 @@
                     out_field="raw_total_energy",
                 ),
             ),
-<<<<<<< HEAD
-            "per_specie_energy_shift": (
-=======
             "energy_shift": (
->>>>>>> a2085746
                 PerSpeciesShift,
                 dict(
                     field="raw_total_energy",
