--- conflicted
+++ resolved
@@ -17,8 +17,10 @@
 from nequip.utils.test import assert_AtomicData_equivariant, set_irreps_debug
 
 default_config = dict(
+    requeue=False,
     wandb=False,
     wandb_project="NequIP",
+    wandb_resume=False,
     compile_model=False,
     model_builder="nequip.models.ForceModel",
     dataset_statistics_stride=1,
@@ -26,12 +28,7 @@
     verbose="INFO",
     model_debug_mode=False,
     equivariance_test=False,
-<<<<<<< HEAD
     grad_anomaly_mode=False,
-=======
-    requeue=False,
-    wandb_resume=False,
->>>>>>> 65a5e5d6
 )
 
 
@@ -73,13 +70,8 @@
     torch.set_default_dtype(
         {"float32": torch.float32, "float64": torch.float64}[config.default_dtype]
     )
-<<<<<<< HEAD
     if config.grad_anomaly_mode:
         torch.autograd.set_detect_anomaly(True)
-    output = Output.from_config(config)
-    config.update(output.updated_dict())
-=======
->>>>>>> 65a5e5d6
 
     # = Make the trainer =
     if config.wandb:
