--- conflicted
+++ resolved
@@ -28,11 +28,7 @@
     model_initializers=[],
     dataset_statistics_stride=1,
     default_dtype="float32",
-<<<<<<< HEAD
-    allow_tf32=False,  # TODO: experiments about this!
-=======
-    allow_tf32=False,  # until we understand equivar issues
->>>>>>> 71cebe34
+    allow_tf32=False,  # TODO: until we understand equivar issues
     verbose="INFO",
     model_debug_mode=False,
     equivariance_test=False,
@@ -102,7 +98,9 @@
 
     e3nn.set_optimization_defaults(**config.get("e3nn_optimization_defaults", {}))
 
-<<<<<<< HEAD
+
+def fresh_start(config):
+    _set_global_options(config)
     # = Preprocess config =
     # Make some things easier for people who run nequip-train
     if "chemical_symbol_to_type" in config and "species_names" in config:
@@ -124,11 +122,6 @@
         )
     config["num_species"] = max(config["species_names"].keys()) + 1
 
-=======
-
-def fresh_start(config):
-    _set_global_options(config)
->>>>>>> 71cebe34
     # = Make the trainer =
     if config.wandb:
         import wandb  # noqa: F401
