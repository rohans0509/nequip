import random
from typing import Dict, Tuple, Callable, Any, Sequence, Union, Mapping, Optional
from collections import OrderedDict

import torch

from e3nn import o3

from nequip.data import AtomicDataDict
from nequip.utils import instantiate


class GraphModuleMixin:
    r"""Mixin parent class for ``torch.nn.Module``s that act on and return ``AtomicDataDict.Type`` graph data.

    All such classes should call ``_init_irreps`` in their ``__init__`` functions with information on the data fields they expect, require, and produce, as well as their corresponding irreps.
    """

    def _init_irreps(
        self,
        irreps_in: Dict[str, Any] = {},
        my_irreps_in: Dict[str, Any] = {},
        required_irreps_in: Sequence[str] = [],
        irreps_out: Dict[str, Any] = {},
    ):
        """Setup the expected data fields and their irreps for this graph module.

        ``None`` is a valid irreps in the context for anything that is invariant but not well described by an ``e3nn.o3.Irreps``. An example are edge indexes in a graph, which are invariant but are integers, not ``0e`` scalars.

        Args:
            irreps_in (dict): maps names of all input fields from previous modules or
                data to their corresponding irreps
            my_irreps_in (dict): maps names of fields to the irreps they must have for
                this graph module. Will be checked for consistancy with ``irreps_in``
            required_irreps_in: sequence of names of fields that must be present in
                ``irreps_in``, but that can have any irreps.
            irreps_out (dict): mapping names of fields that are modified/output by
                this graph module to their irreps.
        """
        # Coerce
        irreps_in = {} if irreps_in is None else irreps_in
        irreps_in = AtomicDataDict._fix_irreps_dict(irreps_in)
        # positions are *always* 1o, and always present
        if AtomicDataDict.POSITIONS_KEY in irreps_in:
            if irreps_in[AtomicDataDict.POSITIONS_KEY] != o3.Irreps("1x1o"):
                raise ValueError(
                    f"Positions must have irreps 1o, got instead `{irreps_in[AtomicDataDict.POSITIONS_KEY]}`"
                )
        irreps_in[AtomicDataDict.POSITIONS_KEY] = o3.Irreps("1o")
        # edges are also always present
        if AtomicDataDict.EDGE_INDEX_KEY in irreps_in:
            if irreps_in[AtomicDataDict.EDGE_INDEX_KEY] is not None:
                raise ValueError(
                    f"Edge indexes must have irreps None, got instead `{irreps_in[AtomicDataDict.EDGE_INDEX_KEY]}`"
                )
        irreps_in[AtomicDataDict.EDGE_INDEX_KEY] = None

        my_irreps_in = AtomicDataDict._fix_irreps_dict(my_irreps_in)

        irreps_out = AtomicDataDict._fix_irreps_dict(irreps_out)
        # Confirm compatibility:
        # with my_irreps_in
        for k in my_irreps_in:
            if k in irreps_in and irreps_in[k] != my_irreps_in[k]:
                raise ValueError(
                    f"The given input irreps {irreps_in[k]} for field '{k}' is incompatible with this configuration {type(self)}; should have been {my_irreps_in[k]}"
                )
        # with required_irreps_in
        for k in required_irreps_in:
            if k not in irreps_in:
                raise ValueError(
                    f"This {type(self)} requires field '{k}' to be in irreps_in"
                )
        # Save stuff
        self.irreps_in = irreps_in
        # The output irreps of any graph module are whatever inputs it has, overwritten with whatever outputs it has.
        new_out = irreps_in.copy()
        new_out.update(irreps_out)
        self.irreps_out = new_out

    def _make_tracing_inputs(self, n):
        # We impliment this to be able to trace graph modules
        out = []
        for _ in range(n):
            batch = random.randint(1, 4)
            # TODO: handle None case
            # TODO: do only required inputs
            # TODO: dummy input if empty?
            out.append(
                {
                    "forward": (
                        {
                            k: i.randn(batch, -1)
                            for k, i in self.irreps_in.items()
                            if i is not None
                        },
                    )
                }
            )
        return out


class SequentialGraphNetwork(GraphModuleMixin, torch.nn.Sequential):
    r"""A ``torch.nn.Sequential`` of ``GraphModuleMixin``s.

    Args:
        modules (list or dict of ``GraphModuleMixin``s): the sequence of graph modules. If a list, the modules will be named ``"module0", "module1", ...``.
    """

    def __init__(
        self,
        modules: Union[Sequence[GraphModuleMixin], Dict[str, GraphModuleMixin]],
    ):
        if isinstance(modules, dict):
            module_list = list(modules.values())
        else:
            module_list = list(modules)
        # check in/out irreps compatible
        for m1, m2 in zip(module_list, module_list[1:]):
            assert AtomicDataDict._irreps_compatible(m1.irreps_out, m2.irreps_in)
        self._init_irreps(
            irreps_in=module_list[0].irreps_in,
            my_irreps_in=module_list[0].irreps_in,
            irreps_out=module_list[-1].irreps_out,
        )
        # torch.nn.Sequential will name children correctly if passed an OrderedDict
        if isinstance(modules, dict):
            modules = OrderedDict(modules)
        else:
            modules = OrderedDict((f"module{i}", m) for i, m in enumerate(module_list))
        super().__init__(modules)

    @classmethod
    def from_parameters(
        cls,
        shared_params: Mapping,
        layers: Dict[str, Union[Callable, Tuple[Callable, Dict[str, Any]]]],
        irreps_in: Optional[dict] = None,
    ):
        r"""Construct a ``SequentialGraphModule`` of modules built from a shared set of parameters.

        For some layer, a parameter with name ``param`` will be taken, in order of priority, from:
          1. The specific value in the parameter dictionary for that layer, if provided
          2. ``name_param`` in ``shared_params`` where ``name`` is the name of the layer
          3. ``param`` in ``shared_params``

        Args:
            shared_params (dict-like): shared parameters from which to pull when instantiating the module
            layers (dict): dictionary mapping unique names of layers to either:
                  1. A callable (such as a class or function) that can be used to ``instantiate`` a module for that layer
                  2. A tuple of such a callable and a dictionary mapping parameter names to values. The given dictionary of parameters will override for this layer values found in ``shared_params``.
                Options 1. and 2. can be mixed.
            irreps_in (optional dict): ``irreps_in`` for the first module in the sequence.

        Returns:
            The constructed SequentialGraphNetwork.
        """
        # note that dictionary ordered gueranteed in >=3.7, so its fine to do an ordered sequential as a dict.
        built_modules = []
        for name, builder in layers.items():
            if not isinstance(name, str):
                raise ValueError(f"`'name'` must be a str; got `{name}`")
            if isinstance(builder, tuple):
                builder, params = builder
            else:
                params = {}
            if not callable(builder):
                raise TypeError(
                    f"The builder has to be a class or a function. got {type(builder)}"
                )

            instance, _ = instantiate(
                builder=builder,
                prefix=name,
                positional_args=(
                    dict(
                        irreps_in=(
                            built_modules[-1].irreps_out
                            if len(built_modules) > 0
                            else irreps_in
                        )
                    )
                ),
                optional_args=params,
                all_args=shared_params,
            )

            if not isinstance(instance, GraphModuleMixin):
                raise TypeError(
                    f"Builder `{builder}` for layer with name `{name}` did not return a GraphModuleMixin, instead got a {type(instance).__name__}"
                )

            built_modules.append(instance)

        return cls(
            OrderedDict(zip(layers.keys(), built_modules)),
        )

    def append(self, name: str, module: GraphModuleMixin) -> None:
        r"""Append a module to the SequentialGraphNetwork.

        Args:
            name (str): the name for the module
            module (GraphModuleMixin): the module to append
        """
        assert AtomicDataDict._irreps_compatible(self.irreps_out, module.irreps_in)
        self.add_module(name, module)
        self.irreps_out = dict(module.irreps_out)
        return

    def append_from_parameters(
        self,
        shared_params: Mapping,
        name: str,
        builder: Callable,
        params: Dict[str, Any] = {},
    ) -> None:
        r"""Build a module from parameters and append it.

        Args:
            shared_params (dict-like): shared parameters from which to pull when instantiating the module
            name (str): the name for the module
            builder (callable): a class or function to build a module
            params (dict, optional): extra specific parameters for this module that take priority over those in ``shared_params``
        """
        instance, _ = instantiate(
            builder=builder,
            prefix=name,
            positional_args=(dict(irreps_in=self[-1].irreps_out)),
            optional_args=params,
            all_args=shared_params,
        )
        self.append(name, instance)
        return

    def insert(
<<<<<<< HEAD
        self, after: str, name: str, module: GraphModuleMixin, prepend: bool = False
=======
        self,
        name: str,
        module: GraphModuleMixin,
        after: Optional[str] = None,
        before: Optional[str] = None,
>>>>>>> 9d492b47
    ) -> None:
        """Insert a module after the module with name ``after``.

        Args:
            name: the name of the module to insert
            module: the moldule to insert
            after: the module to insert after
            before: the module to insert before
        """

        if before is None == after is None:
            raise ValueError("Only one of before or after argument needs to be defined")
        elif before is None:
            insert_location = after
        elif before is None:
            insert_location = before

        # This checks names, etc.
        self.add_module(name, module)
        # Now insert in the right place by overwriting
        names = list(self._modules.keys())
        modules = list(self._modules.values())
<<<<<<< HEAD
        idx = names.index(after)
        if not prepend:
=======
        idx = names.index(insert_location)
        if before is None:
>>>>>>> 9d492b47
            idx += 1
        names.insert(idx, name)
        modules.insert(idx, module)
        self._modules = OrderedDict(zip(names, modules))
        # TODO: handle irreps
        return

    def insert_from_parameters(
        self,
        shared_params: Mapping,
        name: str,
        builder: Callable,
        params: Dict[str, Any] = {},
<<<<<<< HEAD
        prepend: bool = False,
=======
        after: Optional[str] = None,
        before: Optional[str] = None,
>>>>>>> 9d492b47
    ) -> None:
        r"""Build a module from parameters and insert it after ``after``.

        Args:
            shared_params (dict-like): shared parameters from which to pull when instantiating the module
            name (str): the name for the module
            builder (callable): a class or function to build a module
            params (dict, optional): extra specific parameters for this module that take priority over those in ``shared_params``
            after: the name of the module to insert after
            before: the name of the module to insert before
        """
        if before is None == after is None:
            raise ValueError("Only one of before or after argument needs to be defined")
        elif before is None:
            insert_location = after
        elif before is None:
            insert_location = before
        idx = list(self._modules.keys()).index(insert_location)
        if before is None:
            idx -= 1
        instance, _ = instantiate(
            builder=builder,
            prefix=name,
            positional_args=(dict(irreps_in=self[idx].irreps_out)),
            optional_args=params,
            all_args=shared_params,
        )
<<<<<<< HEAD
        self.insert(after=after, name=name, module=instance, prepend=prepend)
=======
        self.insert(after=after, before=before, name=name, module=instance)
>>>>>>> 9d492b47
        return

    # Copied from https://pytorch.org/docs/stable/_modules/torch/nn/modules/container.html#Sequential
    # with type annotations added
    def forward(self, input: AtomicDataDict.Type) -> AtomicDataDict.Type:
        for module in self:
            input = module(input)
        return input<|MERGE_RESOLUTION|>--- conflicted
+++ resolved
@@ -234,15 +234,11 @@
         return
 
     def insert(
-<<<<<<< HEAD
-        self, after: str, name: str, module: GraphModuleMixin, prepend: bool = False
-=======
         self,
         name: str,
         module: GraphModuleMixin,
         after: Optional[str] = None,
         before: Optional[str] = None,
->>>>>>> 9d492b47
     ) -> None:
         """Insert a module after the module with name ``after``.
 
@@ -265,13 +261,8 @@
         # Now insert in the right place by overwriting
         names = list(self._modules.keys())
         modules = list(self._modules.values())
-<<<<<<< HEAD
-        idx = names.index(after)
-        if not prepend:
-=======
         idx = names.index(insert_location)
         if before is None:
->>>>>>> 9d492b47
             idx += 1
         names.insert(idx, name)
         modules.insert(idx, module)
@@ -285,12 +276,8 @@
         name: str,
         builder: Callable,
         params: Dict[str, Any] = {},
-<<<<<<< HEAD
-        prepend: bool = False,
-=======
         after: Optional[str] = None,
         before: Optional[str] = None,
->>>>>>> 9d492b47
     ) -> None:
         r"""Build a module from parameters and insert it after ``after``.
 
@@ -308,9 +295,9 @@
             insert_location = after
         elif before is None:
             insert_location = before
-        idx = list(self._modules.keys()).index(insert_location)
+        idx = list(self._modules.keys()).index(insert_location)-1
         if before is None:
-            idx -= 1
+            idx += 1
         instance, _ = instantiate(
             builder=builder,
             prefix=name,
@@ -318,11 +305,7 @@
             optional_args=params,
             all_args=shared_params,
         )
-<<<<<<< HEAD
-        self.insert(after=after, name=name, module=instance, prepend=prepend)
-=======
         self.insert(after=after, before=before, name=name, module=instance)
->>>>>>> 9d492b47
         return
 
     # Copied from https://pytorch.org/docs/stable/_modules/torch/nn/modules/container.html#Sequential
