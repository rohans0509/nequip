import random
from typing import Dict, Tuple, Callable, Any, Sequence, Union, Mapping, Optional
from collections import OrderedDict

import torch

from e3nn import o3

from nequip.data import AtomicDataDict
from nequip.utils import instantiate


class GraphModuleMixin:
    r"""Mixin parent class for ``torch.nn.Module``s that act on and return ``AtomicDataDict.Type`` graph data.

    All such classes should call ``_init_irreps`` in their ``__init__`` functions with information on the data fields they expect, require, and produce, as well as their corresponding irreps.
    """

    def _init_irreps(
        self,
        irreps_in: Dict[str, Any] = {},
        my_irreps_in: Dict[str, Any] = {},
        required_irreps_in: Sequence[str] = [],
        irreps_out: Dict[str, Any] = {},
    ):
        """Setup the expected data fields and their irreps for this graph module.

        ``None`` is a valid irreps in the context for anything that is invariant but not well described by an ``e3nn.o3.Irreps``. An example are edge indexes in a graph, which are invariant but are integers, not ``0e`` scalars.

        Args:
            irreps_in (dict): maps names of all input fields from previous modules or
                data to their corresponding irreps
            my_irreps_in (dict): maps names of fields to the irreps they must have for
                this graph module. Will be checked for consistancy with ``irreps_in``
            required_irreps_in: sequence of names of fields that must be present in
                ``irreps_in``, but that can have any irreps.
            irreps_out (dict): mapping names of fields that are modified/output by
                this graph module to their irreps.
        """
        # Coerce
        irreps_in = {} if irreps_in is None else irreps_in
        irreps_in = AtomicDataDict._fix_irreps_dict(irreps_in)
        # positions are *always* 1o, and always present
        if AtomicDataDict.POSITIONS_KEY in irreps_in:
            if irreps_in[AtomicDataDict.POSITIONS_KEY] != o3.Irreps("1x1o"):
                raise ValueError(
                    f"Positions must have irreps 1o, got instead `{irreps_in[AtomicDataDict.POSITIONS_KEY]}`"
                )
        irreps_in[AtomicDataDict.POSITIONS_KEY] = o3.Irreps("1o")
        # edges are also always present
        if AtomicDataDict.EDGE_INDEX_KEY in irreps_in:
            if irreps_in[AtomicDataDict.EDGE_INDEX_KEY] is not None:
                raise ValueError(
                    f"Edge indexes must have irreps None, got instead `{irreps_in[AtomicDataDict.EDGE_INDEX_KEY]}`"
                )
        irreps_in[AtomicDataDict.EDGE_INDEX_KEY] = None

        my_irreps_in = AtomicDataDict._fix_irreps_dict(my_irreps_in)

        irreps_out = AtomicDataDict._fix_irreps_dict(irreps_out)
        # Confirm compatibility:
        # with my_irreps_in
        for k in my_irreps_in:
            if k in irreps_in and irreps_in[k] != my_irreps_in[k]:
                raise ValueError(
                    f"The given input irreps {irreps_in[k]} for field '{k}' is incompatible with this configuration {type(self)}; should have been {my_irreps_in[k]}"
                )
        # with required_irreps_in
        for k in required_irreps_in:
            if k not in irreps_in:
                raise ValueError(
                    f"This {type(self)} requires field '{k}' to be in irreps_in"
                )
        # Save stuff
        self.irreps_in = irreps_in
        # The output irreps of any graph module are whatever inputs it has, overwritten with whatever outputs it has.
        new_out = irreps_in.copy()
        new_out.update(irreps_out)
        self.irreps_out = new_out

    def _make_tracing_inputs(self, n):
        # We impliment this to be able to trace graph modules
        out = []
        for _ in range(n):
            batch = random.randint(1, 4)
            # TODO: handle None case
            # TODO: do only required inputs
            # TODO: dummy input if empty?
            out.append(
                {
                    "forward": (
                        {
                            k: i.randn(batch, -1)
                            for k, i in self.irreps_in.items()
                            if i is not None
                        },
                    )
                }
            )
        return out


class SequentialGraphNetwork(GraphModuleMixin, torch.nn.Sequential):
    r"""A ``torch.nn.Sequential`` of ``GraphModuleMixin``s.

    Args:
        modules (list or dict of ``GraphModuleMixin``s): the sequence of graph modules. If a list, the modules will be named ``"module0", "module1", ...``.
    """

    def __init__(
        self,
        modules: Union[Sequence[GraphModuleMixin], Dict[str, GraphModuleMixin]],
    ):
        if isinstance(modules, dict):
            module_list = list(modules.values())
        else:
            module_list = list(modules)
        # check in/out irreps compatible
        for m1, m2 in zip(module_list, module_list[1:]):
            assert AtomicDataDict._irreps_compatible(m1.irreps_out, m2.irreps_in)
        self._init_irreps(
            irreps_in=module_list[0].irreps_in,
            my_irreps_in=module_list[0].irreps_in,
            irreps_out=module_list[-1].irreps_out,
        )
        # torch.nn.Sequential will name children correctly if passed an OrderedDict
        if isinstance(modules, dict):
            modules = OrderedDict(modules)
        else:
            modules = OrderedDict((f"module{i}", m) for i, m in enumerate(module_list))
        super().__init__(modules)

    @classmethod
    def from_parameters(
        cls,
        shared_params: Mapping,
        layers: Dict[str, Union[Callable, Tuple[Callable, Dict[str, Any]]]],
        irreps_in: Optional[dict] = None,
    ):
        r"""Construct a ``SequentialGraphModule`` of modules built from a shared set of parameters.

        For some layer, a parameter with name ``param`` will be taken, in order of priority, from:
          1. The specific value in the parameter dictionary for that layer, if provided
          2. ``name_param`` in ``shared_params`` where ``name`` is the name of the layer
          3. ``param`` in ``shared_params``

        Args:
            shared_params (dict-like): shared parameters from which to pull when instantiating the module
            layers (dict): dictionary mapping unique names of layers to either:
                  1. A callable (such as a class or function) that can be used to ``instantiate`` a module for that layer
                  2. A tuple of such a callable and a dictionary mapping parameter names to values. The given dictionary of parameters will override for this layer values found in ``shared_params``.
                Options 1. and 2. can be mixed.
            irreps_in (optional dict): ``irreps_in`` for the first module in the sequence.

        Returns:
            The constructed SequentialGraphNetwork.
        """
        # note that dictionary ordered gueranteed in >=3.7, so its fine to do an ordered sequential as a dict.
        built_modules = []
        for name, builder in layers.items():
            if not isinstance(name, str):
                raise ValueError(f"`'name'` must be a str; got `{name}`")
            if isinstance(builder, tuple):
                builder, params = builder
            else:
                params = {}
            if not callable(builder):
                raise TypeError(
                    f"The builder has to be a class or a function. got {type(builder)}"
                )

            instance, _ = instantiate(
                builder=builder,
                prefix=name,
                positional_args=(
                    dict(
                        irreps_in=(
                            built_modules[-1].irreps_out
                            if len(built_modules) > 0
                            else irreps_in
                        )
                    )
                ),
                optional_args=params,
                all_args=shared_params,
            )

            if not isinstance(instance, GraphModuleMixin):
                raise TypeError(
                    f"Builder `{builder}` for layer with name `{name}` did not return a GraphModuleMixin, instead got a {type(instance).__name__}"
                )

            built_modules.append(instance)

        return cls(
            OrderedDict(zip(layers.keys(), built_modules)),
        )

    def append(self, name: str, module: GraphModuleMixin) -> None:
        r"""Append a module to the SequentialGraphNetwork.

        Args:
            name (str): the name for the module
            module (GraphModuleMixin): the module to append
        """
        assert AtomicDataDict._irreps_compatible(self.irreps_out, module.irreps_in)
        self.add_module(name, module)
        self.irreps_out = dict(module.irreps_out)
        return

    def append_from_parameters(
        self,
        shared_params: Mapping,
        name: str,
        builder: Callable,
        params: Dict[str, Any] = {},
    ) -> None:
        r"""Build a module from parameters and append it.

        Args:
            shared_params (dict-like): shared parameters from which to pull when instantiating the module
            name (str): the name for the module
            builder (callable): a class or function to build a module
            params (dict, optional): extra specific parameters for this module that take priority over those in ``shared_params``
        """
        instance, _ = instantiate(
            builder=builder,
            prefix=name,
            positional_args=(dict(irreps_in=self[-1].irreps_out)),
            optional_args=params,
            all_args=shared_params,
        )
        self.append(name, instance)
        return

    def insert(
        self,
        name: str,
        module: GraphModuleMixin,
        after: Optional[str] = None,
        before: Optional[str] = None,
    ) -> None:
        """Insert a module after the module with name ``after``.

        Args:
            name: the name of the module to insert
            module: the moldule to insert
            after: the module to insert after
            before: the module to insert before
        """

        if before is None == after is None:
            raise ValueError("Only one of before or after argument needs to be defined")
        elif before is None:
            insert_location = after
<<<<<<< HEAD
        elif before is None:
=======
        else:
>>>>>>> bc1e9d7f
            insert_location = before

        # This checks names, etc.
        self.add_module(name, module)
        # Now insert in the right place by overwriting
        names = list(self._modules.keys())
        modules = list(self._modules.values())
        idx = names.index(insert_location)
        if before is None:
            idx += 1
        names.insert(idx, name)
        modules.insert(idx, module)
        self._modules = OrderedDict(zip(names, modules))
        # TODO: handle irreps
        return

    def insert_from_parameters(
        self,
        shared_params: Mapping,
        name: str,
        builder: Callable,
        params: Dict[str, Any] = {},
        after: Optional[str] = None,
        before: Optional[str] = None,
    ) -> None:
        r"""Build a module from parameters and insert it after ``after``.

        Args:
            shared_params (dict-like): shared parameters from which to pull when instantiating the module
            name (str): the name for the module
            builder (callable): a class or function to build a module
            params (dict, optional): extra specific parameters for this module that take priority over those in ``shared_params``
            after: the name of the module to insert after
            before: the name of the module to insert before
        """
        if before is None == after is None:
            raise ValueError("Only one of before or after argument needs to be defined")
        elif before is None:
            insert_location = after
<<<<<<< HEAD
        elif before is None:
            insert_location = before
        idx = list(self._modules.keys()).index(insert_location)
        if before is None:
            idx -= 1
=======
        else:
            insert_location = before
        idx = list(self._modules.keys()).index(insert_location) - 1
        if before is None:
            idx += 1
>>>>>>> bc1e9d7f
        instance, _ = instantiate(
            builder=builder,
            prefix=name,
            positional_args=(dict(irreps_in=self[idx].irreps_out)),
            optional_args=params,
            all_args=shared_params,
        )
        self.insert(after=after, before=before, name=name, module=instance)
        return

    # Copied from https://pytorch.org/docs/stable/_modules/torch/nn/modules/container.html#Sequential
    # with type annotations added
    def forward(self, input: AtomicDataDict.Type) -> AtomicDataDict.Type:
        for module in self:
            input = module(input)
        return input<|MERGE_RESOLUTION|>--- conflicted
+++ resolved
@@ -253,11 +253,7 @@
             raise ValueError("Only one of before or after argument needs to be defined")
         elif before is None:
             insert_location = after
-<<<<<<< HEAD
-        elif before is None:
-=======
         else:
->>>>>>> bc1e9d7f
             insert_location = before
 
         # This checks names, etc.
@@ -297,19 +293,11 @@
             raise ValueError("Only one of before or after argument needs to be defined")
         elif before is None:
             insert_location = after
-<<<<<<< HEAD
-        elif before is None:
-            insert_location = before
-        idx = list(self._modules.keys()).index(insert_location)
-        if before is None:
-            idx -= 1
-=======
         else:
             insert_location = before
         idx = list(self._modules.keys()).index(insert_location) - 1
         if before is None:
             idx += 1
->>>>>>> bc1e9d7f
         instance, _ = instantiate(
             builder=builder,
             prefix=name,
