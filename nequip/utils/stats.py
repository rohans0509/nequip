"""Batched running statistics for PyTorch."""

from typing import Union, Tuple, Optional
from collections import Counter
import enum
import numbers

import torch
from torch_scatter import scatter


class Reduction(enum.Enum):
    MEAN = "mean"
    MEAN_STD = "mean_std"
    RMS = "rms"
    COUNT = "count"


# TODO: impliment counting
# TODO: impliment stds
class RunningStats:
    """Compute running statistics over batches of samples.

    Args:
        dim (int or tuple of int): the shape of a sample
        reduction (Reduction): the statistic to compute
    """

    def __init__(
        self,
        dim: Union[int, Tuple[int]] = 1,
        reduction: Reduction = Reduction.MEAN,
        weighted: bool = False,
    ):
        if isinstance(dim, numbers.Integral):
            self._dim = (dim,)
        elif isinstance(dim, tuple):
            self._dim = dim
        else:
            raise TypeError(f"Invalid dim {dim}")

        if reduction not in (Reduction.MEAN, Reduction.RMS):
            raise NotImplementedError(f"Reduction {reduction} not yet implimented")
        self._reduction = reduction
        self.weighted = weighted
        if weighted:
            raise NotImplementedError
        self.reset()

    def accumulate_batch(
        self, batch: torch.Tensor, accumulate_by: Optional[torch.Tensor] = None
    ) -> torch.Tensor:
        """Accumulate a batch of samples into running statistics.

        Args:
            batch (torch.Tensor [N_samples, dim]): the batch of samples to process.

        Returns:
            the aggregated statistics _for this batch_. Accumulated statistics up to this point can be retreived with ``current_result()``.
        """
        assert batch.shape[1:] == self._dim

        if self._reduction == Reduction.COUNT:
            raise NotImplementedError
        else:
            if accumulate_by is None:
                # accumulate everything into the first bin
                N = batch.shape[0]
                if self._reduction == Reduction.MEAN:
                    new_sum = batch.sum(dim=0)
                elif self._reduction == Reduction.RMS:
                    new_sum = torch.square(batch).sum(dim=0)

                # accumulate
                self._state[0:1] += (new_sum - N * self._state) / (self._n[0:1] + N)
                self._n[0:1] += N

                # for the batch
                new_sum /= N

                if self._reduction == Reduction.RMS:
                    new_sum.sqrt_()

                return new_sum
            else:
                if self._reduction == Reduction.MEAN:
                    new_sum = scatter(batch, accumulate_by, dim=0)
                elif self._reduction == Reduction.RMS:
                    new_sum = scatter(torch.square(batch), accumulate_by, dim=0)

                if new_sum.shape[0] > self._n_bins:
                    # time to expand
                    N_to_add = new_sum.shape[0] - self._n_bins
                    self._state = torch.cat(
                        (self._state, self._state.new_zeros((N_to_add, *self._dim))),
                        dim=0,
                    )
                    self._n = torch.cat((self._n, self._n.new_zeros((N_to_add, 1))), dim=0)
                    assert len(self._state) == self._n_bins + N_to_add

<<<<<<< HEAD
                N = torch.bincount(accumulate_by)
                print(N)
=======
                N = torch.bincount(accumulate_by).reshape([-1, 1])
>>>>>>> 06c19a8b

                N_bins_new = new_sum.shape[0]

                self._state[:N_bins_new] += (new_sum - N * self._state[:N_bins_new]) / (
                    self._n[:N_bins_new] + N
                )
                self._n[:N_bins_new] += N

                new_sum /= N

                if self._reduction == Reduction.RMS:
                    new_sum.sqrt_()

                return new_sum

    def reset(self) -> None:
        """Forget all previously accumulated state."""
        if hasattr(self, "_state"):
            self._state.fill_(0.0)
            self._n.fill_(0)
        else:
            self._n_bins = 1
            self._n = torch.zeros((self._n_bins, 1), dtype=torch.long)
            self._state = torch.zeros([self._n_bins,*self._dim])

    def current_result(self):
        """Get the current value of the running statistc."""
        if self._reduction == Reduction.MEAN:
            return self._state.clone()
        elif self._reduction == Reduction.RMS:
            return torch.sqrt(self._state)

    @property
    def n(self) -> torch.Tensor:
        return self._n.squeeze(0)

    @property
    def dim(self) -> int:
        return self._dim

    @property
    def reduction(self) -> Reduction:
        return self._reduction<|MERGE_RESOLUTION|>--- conflicted
+++ resolved
@@ -95,15 +95,12 @@
                         (self._state, self._state.new_zeros((N_to_add, *self._dim))),
                         dim=0,
                     )
-                    self._n = torch.cat((self._n, self._n.new_zeros((N_to_add, 1))), dim=0)
+                    self._n = torch.cat(
+                        (self._n, self._n.new_zeros((N_to_add, 1))), dim=0
+                    )
                     assert len(self._state) == self._n_bins + N_to_add
 
-<<<<<<< HEAD
-                N = torch.bincount(accumulate_by)
-                print(N)
-=======
                 N = torch.bincount(accumulate_by).reshape([-1, 1])
->>>>>>> 06c19a8b
 
                 N_bins_new = new_sum.shape[0]
 
@@ -127,7 +124,7 @@
         else:
             self._n_bins = 1
             self._n = torch.zeros((self._n_bins, 1), dtype=torch.long)
-            self._state = torch.zeros([self._n_bins,*self._dim])
+            self._state = torch.zeros([self._n_bins, *self._dim])
 
     def current_result(self):
         """Get the current value of the running statistc."""
