--- conflicted
+++ resolved
@@ -266,14 +266,7 @@
         cls,
         atoms,
         r_max,
-<<<<<<< HEAD
         key_mapping: Optional[Dict[str, str]] = {},
-=======
-        key_mapping: Optional[Dict[str, str]] = {
-            "forces": AtomicDataDict.FORCE_KEY,
-            "energy": AtomicDataDict.TOTAL_ENERGY_KEY,
-        },
->>>>>>> 1213218b
         include_keys: Optional[list] = [],
         **kwargs,
     ):
@@ -312,8 +305,6 @@
                 + list(kwargs.keys())
             )
         )
-        include_keys = list(set(include_keys + ase_all_properties))
-
         include_keys = list(set(include_keys + ase_all_properties))
 
         km = {
