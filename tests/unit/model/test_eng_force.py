--- conflicted
+++ resolved
@@ -6,8 +6,6 @@
 from os.path import isfile
 
 import numpy as np
-
-import ase.data
 
 from e3nn import o3
 from e3nn.util.jit import script
@@ -311,11 +309,7 @@
 
         # make a synthetic three atom example
         data = AtomicData(
-<<<<<<< HEAD
-            atomic_numbers=np.random.choice([1, 6, 8], size=3),
-=======
             atom_types=np.random.choice([0, 1, 2], size=3),
->>>>>>> 554788a9
             pos=np.array([[0.0, 0.0, 0.0], [1.0, 0.0, 0.0], [0.0, 1.0, 0.0]]),
             edge_index=np.array([[0, 1, 0, 2], [1, 0, 2, 0]]),
         )
