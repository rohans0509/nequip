--- conflicted
+++ resolved
@@ -248,10 +248,7 @@
 
 
 class TestRescale:
-<<<<<<< HEAD
-=======
-
->>>>>>> e9c549f0
+
     def test_scaling(self, scale_train):
 
         trainer = scale_train
@@ -304,10 +301,7 @@
         x = data["pos"]
         return {
             AtomicDataDict.FORCE_KEY: self.linear2(x),
-<<<<<<< HEAD
-=======
             AtomicDataDict.TOTAL_ENERGY_KEY: self.linear1(x),
->>>>>>> e9c549f0
         }
 
 
@@ -348,11 +342,7 @@
 
 
 @pytest.fixture(scope="class")
-<<<<<<< HEAD
-def scale_train(npz_dataset):
-=======
 def scale_train(nequip_dataset):
->>>>>>> e9c549f0
     with tempfile.TemporaryDirectory(prefix="output") as path:
         trainer = Trainer(
             model=DummyScale(AtomicDataDict.FORCE_KEY, scale=1.3, shift=1),
@@ -363,11 +353,7 @@
             loss_coeffs=AtomicDataDict.FORCE_KEY,
             root=path,
         )
-<<<<<<< HEAD
-        trainer.set_dataset(npz_dataset)
-=======
         trainer.set_dataset(nequip_dataset)
->>>>>>> e9c549f0
         trainer.train()
         trainer.scale = 1.3
         yield trainer